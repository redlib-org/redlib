use arc_swap::ArcSwap;
use cached::proc_macro::cached;
use futures_lite::future::block_on;
use futures_lite::{future::Boxed, FutureExt};
use hyper::client::HttpConnector;
use hyper::header::HeaderValue;
use hyper::{body, body::Buf, client, header, Body, Client, Method, Request, Response, Uri};
use hyper_rustls::HttpsConnector;
use libflate::gzip;
use log::{error, trace, warn};
use once_cell::sync::Lazy;
use percent_encoding::{percent_encode, CONTROLS};
use serde_json::Value;

use std::sync::atomic::Ordering;
use std::sync::atomic::{AtomicBool, AtomicU16};
use std::sync::OnceLock;
use std::{io, result::Result};

use crate::dbg_msg;
use crate::oauth::{force_refresh_token, token_daemon, Oauth};
use crate::server::RequestExt;
use crate::utils::format_url;

const REDDIT_URL_BASE: &str = "https://oauth.reddit.com";
const REDDIT_URL_BASE_HOST: &str = "oauth.reddit.com";

const REDDIT_SHORT_URL_BASE: &str = "https://redd.it";
const REDDIT_SHORT_URL_BASE_HOST: &str = "redd.it";

const ALTERNATIVE_REDDIT_URL_BASE: &str = "https://www.reddit.com";
const ALTERNATIVE_REDDIT_URL_BASE_HOST: &str = "www.reddit.com";

pub static CLIENT: OnceLock<Client<HttpsConnector<HttpConnector>>> = OnceLock::new();

pub static OAUTH_CLIENT: Lazy<ArcSwap<Oauth>> = Lazy::new(|| {
	let client = block_on(Oauth::new());
	tokio::spawn(token_daemon());
	ArcSwap::new(client.into())
});

pub static OAUTH_RATELIMIT_REMAINING: AtomicU16 = AtomicU16::new(99);

pub static OAUTH_IS_ROLLING_OVER: AtomicBool = AtomicBool::new(false);

<<<<<<< HEAD
/// Generate a client given a flag.
#[allow(unused_variables)]
pub fn generate_client(no_https_verification: bool) -> Client<HttpsConnector<HttpConnector>> {
	// Use native certificates to verify requests to reddit
	#[cfg(not(feature = "no-https-verification"))]
	let https = hyper_rustls::HttpsConnectorBuilder::new().with_native_roots().https_only().enable_http1().build();

	// If https verification is disabled for debug purposes, create a custom ClientConfig
	#[cfg(feature = "no-https-verification")]
	let https = if no_https_verification {
		log::warn!("HTTPS verification is disabled.");
		use rustls::ClientConfig;
		use std::sync::Arc;

		// A custom certificate verifier that does nothing.
		struct NoCertificateVerification;

		impl rustls::client::ServerCertVerifier for NoCertificateVerification {
			fn verify_server_cert(
				&self,
				_: &rustls::Certificate,
				_: &[rustls::Certificate],
				_: &rustls::ServerName,
				_: &mut dyn Iterator<Item = &[u8]>,
				_: &[u8],
				_: std::time::SystemTime,
			) -> Result<rustls::client::ServerCertVerified, rustls::Error> {
				Ok(rustls::client::ServerCertVerified::assertion())
			}
		}

		let mut config = ClientConfig::builder()
			.with_safe_defaults()
			.with_root_certificates(rustls::RootCertStore::empty())
			.with_no_client_auth();

		config.dangerous().set_certificate_verifier(Arc::new(NoCertificateVerification));
		hyper_rustls::HttpsConnectorBuilder::new().with_tls_config(config).https_only().enable_http1().build()
	} else {
		hyper_rustls::HttpsConnectorBuilder::new().with_native_roots().https_only().enable_http1().build()
	};
	client::Client::builder().build(https)
}
=======
static URL_PAIRS: [(&str, &str); 2] = [
	(ALTERNATIVE_REDDIT_URL_BASE, ALTERNATIVE_REDDIT_URL_BASE_HOST),
	(REDDIT_SHORT_URL_BASE, REDDIT_SHORT_URL_BASE_HOST),
];
>>>>>>> 3ff907d6

/// Gets the canonical path for a resource on Reddit. This is accomplished by
/// making a `HEAD` request to Reddit at the path given in `path`.
///
/// This function returns `Ok(Some(path))`, where `path`'s value is identical
/// to that of the value of the argument `path`, if Reddit responds to our
/// `HEAD` request with a 2xx-family HTTP code. It will also return an
/// `Ok(Some(String))` if Reddit responds to our `HEAD` request with a
/// `Location` header in the response, and the HTTP code is in the 3xx-family;
/// the `String` will contain the path as reported in `Location`. The return
/// value is `Ok(None)` if Reddit responded with a 3xx, but did not provide a
/// `Location` header. An `Err(String)` is returned if Reddit responds with a
/// 429, or if we were unable to decode the value in the `Location` header.
#[cached(size = 1024, time = 600, result = true)]
#[async_recursion::async_recursion]
pub async fn canonical_path(path: String, tries: i8) -> Result<Option<String>, String> {
	if tries == 0 {
		return Ok(None);
	}

	// for each URL pair, try the HEAD request
	let res = {
		// for url base and host in URL_PAIRS, try reddit_short_head(path.clone(), true, url_base, url_base_host) and if it succeeds, set res. else, res = None
		let mut res = None;
		for (url_base, url_base_host) in URL_PAIRS {
			res = reddit_short_head(path.clone(), true, url_base, url_base_host).await.ok();
			if let Some(res) = &res {
				if !res.status().is_client_error() {
					break;
				}
			}
		}
		res
	};

	let res = res.ok_or_else(|| "Unable to make HEAD request to Reddit.".to_string())?;
	let status = res.status().as_u16();
	let policy_error = res.headers().get(header::RETRY_AFTER).is_some();

	match status {
		// If Reddit responds with a 2xx, then the path is already canonical.
		200..=299 => Ok(Some(path)),

		// If Reddit responds with a 301, then the path is redirected.
		301 => match res.headers().get(header::LOCATION) {
			Some(val) => {
				let Ok(original) = val.to_str() else {
					return Err("Unable to decode Location header.".to_string());
				};

				// We need to strip the .json suffix from the original path.
				// In addition, we want to remove share parameters.
				// Cut it off here instead of letting it propagate all the way
				// to main.rs
				let stripped_uri = original.strip_suffix(".json").unwrap_or(original).split('?').next().unwrap_or_default();

				// The reason why we now have to format_url, is because the new OAuth
				// endpoints seem to return full paths, instead of relative paths.
				// So we need to strip the .json suffix from the original path, and
				// also remove all Reddit domain parts with format_url.
				// Otherwise, it will literally redirect to Reddit.com.
				let uri = format_url(stripped_uri);

				// Decrement tries and try again
				canonical_path(uri, tries - 1).await
			}
			None => Ok(None),
		},

		// If Reddit responds with anything other than 3xx (except for the 2xx and 301
		// as above), return a None.
		300..=399 => Ok(None),

		// Rate limiting
		429 => Err("Too many requests.".to_string()),

		// Special condition rate limiting - https://github.com/redlib-org/redlib/issues/229
		403 if policy_error => Err("Too many requests.".to_string()),

		_ => Ok(
			res
				.headers()
				.get(header::LOCATION)
				.map(|val| percent_encode(val.as_bytes(), CONTROLS).to_string().trim_start_matches(REDDIT_URL_BASE).to_string()),
		),
	}
}

pub async fn proxy(req: Request<Body>, format: &str) -> Result<Response<Body>, String> {
	let mut url = format!("{format}?{}", req.uri().query().unwrap_or_default());

	// For each parameter in request
	for (name, value) in &req.params() {
		// Fill the parameter value in the url
		url = url.replace(&format!("{{{name}}}"), value);
	}

	stream(&url, &req).await
}

async fn stream(url: &str, req: &Request<Body>) -> Result<Response<Body>, String> {
	// First parameter is target URL (mandatory).
	let parsed_uri = url.parse::<Uri>().map_err(|_| "Couldn't parse URL".to_string())?;

	// Build the hyper client from the HTTPS connector.
	let client: Client<_, Body> = CLIENT.get().unwrap().clone();

	let mut builder = Request::get(parsed_uri);

	// Copy useful headers from original request
	for &key in &["Range", "If-Modified-Since", "Cache-Control"] {
		if let Some(value) = req.headers().get(key) {
			builder = builder.header(key, value);
		}
	}

	let stream_request = builder.body(Body::empty()).map_err(|_| "Couldn't build empty body in stream".to_string())?;

	client
		.request(stream_request)
		.await
		.map(|mut res| {
			let mut rm = |key: &str| res.headers_mut().remove(key);

			rm("access-control-expose-headers");
			rm("server");
			rm("vary");
			rm("etag");
			rm("x-cdn");
			rm("x-cdn-client-region");
			rm("x-cdn-name");
			rm("x-cdn-server-region");
			rm("x-reddit-cdn");
			rm("x-reddit-video-features");
			rm("Nel");
			rm("Report-To");

			res
		})
		.map_err(|e| e.to_string())
}

/// Makes a GET request to Reddit at `path`. By default, this will honor HTTP
/// 3xx codes Reddit returns and will automatically redirect.
fn reddit_get(path: String, quarantine: bool) -> Boxed<Result<Response<Body>, String>> {
	request(&Method::GET, path, true, quarantine, REDDIT_URL_BASE, REDDIT_URL_BASE_HOST)
}

/// Makes a HEAD request to Reddit at `path, using the short URL base. This will not follow redirects.
fn reddit_short_head(path: String, quarantine: bool, base_path: &'static str, host: &'static str) -> Boxed<Result<Response<Body>, String>> {
	request(&Method::HEAD, path, false, quarantine, base_path, host)
}

// /// Makes a HEAD request to Reddit at `path`. This will not follow redirects.
// fn reddit_head(path: String, quarantine: bool) -> Boxed<Result<Response<Body>, String>> {
// 	request(&Method::HEAD, path, false, quarantine, false)
// }
// Unused - reddit_head is only ever called in the context of a short URL

/// Makes a request to Reddit. If `redirect` is `true`, `request_with_redirect`
/// will recurse on the URL that Reddit provides in the Location HTTP header
/// in its response.
fn request(method: &'static Method, path: String, redirect: bool, quarantine: bool, base_path: &'static str, host: &'static str) -> Boxed<Result<Response<Body>, String>> {
	// Build Reddit URL from path.
	let url = format!("{base_path}{path}");

	// Construct the hyper client from the HTTPS connector.
	let client: Client<_, Body> = CLIENT.get().unwrap().clone();

	let (token, vendor_id, device_id, user_agent, loid) = {
		let client = OAUTH_CLIENT.load_full();
		(
			client.token.clone(),
			client.headers_map.get("Client-Vendor-Id").cloned().unwrap_or_default(),
			client.headers_map.get("X-Reddit-Device-Id").cloned().unwrap_or_default(),
			client.headers_map.get("User-Agent").cloned().unwrap_or_default(),
			client.headers_map.get("x-reddit-loid").cloned().unwrap_or_default(),
		)
	};

	// Build request to Reddit. When making a GET, request gzip compression.
	// (Reddit doesn't do brotli yet.)
	let builder = Request::builder()
		.method(method)
		.uri(&url)
		.header("User-Agent", user_agent)
		.header("Client-Vendor-Id", vendor_id)
		.header("X-Reddit-Device-Id", device_id)
		.header("x-reddit-loid", loid)
		.header("Host", host)
		.header("Authorization", &format!("Bearer {token}"))
		.header("Accept-Encoding", if method == Method::GET { "gzip" } else { "identity" })
		.header("Accept-Language", "en-US,en;q=0.5")
		.header("Connection", "keep-alive")
		.header(
			"Cookie",
			if quarantine {
				"_options=%7B%22pref_quarantine_optin%22%3A%20true%2C%20%22pref_gated_sr_optin%22%3A%20true%7D"
			} else {
				""
			},
		)
		.body(Body::empty());

	async move {
		match builder {
			Ok(req) => match client.request(req).await {
				Ok(mut response) => {
					// Reddit may respond with a 3xx. Decide whether or not to
					// redirect based on caller params.
					if response.status().is_redirection() {
						if !redirect {
							return Ok(response);
						};
						let location_header = response.headers().get(header::LOCATION);
						if location_header == Some(&HeaderValue::from_static("https://www.reddit.com/")) {
							return Err("Reddit response was invalid".to_string());
						}
						return request(
							method,
							location_header
								.map(|val| {
									// We need to make adjustments to the URI
									// we get back from Reddit. Namely, we
									// must:
									//
									//     1. Remove the authority (e.g.
									//     https://www.reddit.com) that may be
									//     present, so that we recurse on the
									//     path (and query parameters) as
									//     required.
									//
									//     2. Percent-encode the path.
									let new_path = percent_encode(val.as_bytes(), CONTROLS)
										.to_string()
										.trim_start_matches(REDDIT_URL_BASE)
										.trim_start_matches(ALTERNATIVE_REDDIT_URL_BASE)
										.to_string();
									format!("{new_path}{}raw_json=1", if new_path.contains('?') { "&" } else { "?" })
								})
								.unwrap_or_default()
								.to_string(),
							true,
							quarantine,
							base_path,
							host,
						)
						.await;
					};

					match response.headers().get(header::CONTENT_ENCODING) {
						// Content not compressed.
						None => Ok(response),

						// Content encoded (hopefully with gzip).
						Some(hdr) => {
							match hdr.to_str() {
								Ok(val) => match val {
									"gzip" => {}
									"identity" => return Ok(response),
									_ => return Err("Reddit response was encoded with an unsupported compressor".to_string()),
								},
								Err(_) => return Err("Reddit response was invalid".to_string()),
							}

							// We get here if the body is gzip-compressed.

							// The body must be something that implements
							// std::io::Read, hence the conversion to
							// bytes::buf::Buf and then transformation into a
							// Reader.
							let mut decompressed: Vec<u8>;
							{
								let mut aggregated_body = match body::aggregate(response.body_mut()).await {
									Ok(b) => b.reader(),
									Err(e) => return Err(e.to_string()),
								};

								let mut decoder = match gzip::Decoder::new(&mut aggregated_body) {
									Ok(decoder) => decoder,
									Err(e) => return Err(e.to_string()),
								};

								decompressed = Vec::<u8>::new();
								if let Err(e) = io::copy(&mut decoder, &mut decompressed) {
									return Err(e.to_string());
								};
							}

							response.headers_mut().remove(header::CONTENT_ENCODING);
							response.headers_mut().insert(header::CONTENT_LENGTH, decompressed.len().into());
							*(response.body_mut()) = Body::from(decompressed);

							Ok(response)
						}
					}
				}
				Err(e) => {
					dbg_msg!("{method} {REDDIT_URL_BASE}{path}: {}", e);

					Err(e.to_string())
				}
			},
			Err(_) => Err("Post url contains non-ASCII characters".to_string()),
		}
	}
	.boxed()
}

// Make a request to a Reddit API and parse the JSON response
#[cached(size = 100, time = 30, result = true)]
pub async fn json(path: String, quarantine: bool) -> Result<Value, String> {
	// Closure to quickly build errors
	let err = |msg: &str, e: String, path: String| -> Result<Value, String> {
		// eprintln!("{} - {}: {}", url, msg, e);
		Err(format!("{msg}: {e} | {path}"))
	};

	// First, handle rolling over the OAUTH_CLIENT if need be.
	let current_rate_limit = OAUTH_RATELIMIT_REMAINING.load(Ordering::SeqCst);
	let is_rolling_over = OAUTH_IS_ROLLING_OVER.load(Ordering::SeqCst);
	if current_rate_limit < 10 && !is_rolling_over {
		warn!("Rate limit {current_rate_limit} is low. Spawning force_refresh_token()");
		tokio::spawn(force_refresh_token());
	}
	OAUTH_RATELIMIT_REMAINING.fetch_sub(1, Ordering::SeqCst);

	// Fetch the url...
	match reddit_get(path.clone(), quarantine).await {
		Ok(response) => {
			let status = response.status();

			let reset: Option<String> = if let (Some(remaining), Some(reset), Some(used)) = (
				response.headers().get("x-ratelimit-remaining").and_then(|val| val.to_str().ok().map(|s| s.to_string())),
				response.headers().get("x-ratelimit-reset").and_then(|val| val.to_str().ok().map(|s| s.to_string())),
				response.headers().get("x-ratelimit-used").and_then(|val| val.to_str().ok().map(|s| s.to_string())),
			) {
				trace!(
					"Ratelimit remaining: Header says {remaining}, we have {current_rate_limit}. Resets in {reset}. Rollover: {}. Ratelimit used: {used}",
					if is_rolling_over { "yes" } else { "no" },
				);
				Some(reset)
			} else {
				None
			};

			// asynchronously aggregate the chunks of the body
			match hyper::body::aggregate(response).await {
				Ok(body) => {
					let has_remaining = body.has_remaining();

					if !has_remaining {
						// Rate limited, so spawn a force_refresh_token()
						tokio::spawn(force_refresh_token());
						return match reset {
							Some(val) => Err(format!(
								"Reddit rate limit exceeded. Try refreshing in a few seconds.\
								 Rate limit will reset in: {val}"
							)),
							None => Err("Reddit rate limit exceeded".to_string()),
						};
					}

					// Parse the response from Reddit as JSON
					match serde_json::from_reader(body.reader()) {
						Ok(value) => {
							let json: Value = value;

							// If user is suspended
							if let Some(data) = json.get("data") {
								if let Some(is_suspended) = data.get("is_suspended").and_then(Value::as_bool) {
									if is_suspended {
										return Err("suspended".into());
									}
								}
							}

							// If Reddit returned an error
							if json["error"].is_i64() {
								// OAuth token has expired; http status 401
								if json["message"] == "Unauthorized" {
									error!("Forcing a token refresh");
									let () = force_refresh_token().await;
									return Err("OAuth token has expired. Please refresh the page!".to_string());
								}

								// Handle quarantined
								if json["reason"] == "quarantined" {
									return Err("quarantined".into());
								}
								// Handle gated
								if json["reason"] == "gated" {
									return Err("gated".into());
								}
								// Handle private subs
								if json["reason"] == "private" {
									return Err("private".into());
								}
								// Handle banned subs
								if json["reason"] == "banned" {
									return Err("banned".into());
								}

								Err(format!("Reddit error {} \"{}\": {} | {path}", json["error"], json["reason"], json["message"]))
							} else {
								Ok(json)
							}
						}
						Err(e) => {
							error!("Got an invalid response from reddit {e}. Status code: {status}");
							if status.is_server_error() {
								Err("Reddit is having issues, check if there's an outage".to_string())
							} else {
								err("Failed to parse page JSON data", e.to_string(), path)
							}
						}
					}
				}
				Err(e) => err("Failed receiving body from Reddit", e.to_string(), path),
			}
		}
		Err(e) => err("Couldn't send request to Reddit", e, path),
	}
}

#[cfg(test)]
static POPULAR_URL: &str = "/r/popular/hot.json?&raw_json=1&geo_filter=GLOBAL";

#[tokio::test(flavor = "multi_thread")]
async fn test_localization_popular() {
	let val = json(POPULAR_URL.to_string(), false).await.unwrap();
	assert_eq!("GLOBAL", val["data"]["geo_filter"].as_str().unwrap());
}

#[tokio::test(flavor = "multi_thread")]
async fn test_obfuscated_share_link() {
	let share_link = "/r/rust/s/kPgq8WNHRK".into();
	// Correct link without share parameters
	let canonical_link = "/r/rust/comments/18t5968/why_use_tuple_struct_over_standard_struct/kfbqlbc/".into();
	assert_eq!(canonical_path(share_link, 3).await, Ok(Some(canonical_link)));
}

#[tokio::test(flavor = "multi_thread")]
async fn test_share_link_strip_json() {
	let link = "/17krzvz".into();
	let canonical_link = "/comments/17krzvz".into();
	assert_eq!(canonical_path(link, 3).await, Ok(Some(canonical_link)));
}
#[tokio::test(flavor = "multi_thread")]
async fn test_private_sub() {
	let link = json("/r/suicide/about.json?raw_json=1".into(), true).await;
	assert!(link.is_err());
	assert_eq!(link, Err("private".into()));
}

#[tokio::test(flavor = "multi_thread")]
async fn test_banned_sub() {
	let link = json("/r/aaa/about.json?raw_json=1".into(), true).await;
	assert!(link.is_err());
	assert_eq!(link, Err("banned".into()));
}

#[tokio::test(flavor = "multi_thread")]
async fn test_gated_sub() {
	// quarantine to false to specifically catch when we _don't_ catch it
	let link = json("/r/drugs/about.json?raw_json=1".into(), false).await;
	assert!(link.is_err());
	assert_eq!(link, Err("gated".into()));
}<|MERGE_RESOLUTION|>--- conflicted
+++ resolved
@@ -43,7 +43,11 @@
 
 pub static OAUTH_IS_ROLLING_OVER: AtomicBool = AtomicBool::new(false);
 
-<<<<<<< HEAD
+static URL_PAIRS: [(&str, &str); 2] = [
+	(ALTERNATIVE_REDDIT_URL_BASE, ALTERNATIVE_REDDIT_URL_BASE_HOST),
+	(REDDIT_SHORT_URL_BASE, REDDIT_SHORT_URL_BASE_HOST),
+];
+
 /// Generate a client given a flag.
 #[allow(unused_variables)]
 pub fn generate_client(no_https_verification: bool) -> Client<HttpsConnector<HttpConnector>> {
@@ -87,12 +91,6 @@
 	};
 	client::Client::builder().build(https)
 }
-=======
-static URL_PAIRS: [(&str, &str); 2] = [
-	(ALTERNATIVE_REDDIT_URL_BASE, ALTERNATIVE_REDDIT_URL_BASE_HOST),
-	(REDDIT_SHORT_URL_BASE, REDDIT_SHORT_URL_BASE_HOST),
-];
->>>>>>> 3ff907d6
 
 /// Gets the canonical path for a resource on Reddit. This is accomplished by
 /// making a `HEAD` request to Reddit at the path given in `path`.
