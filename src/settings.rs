--- conflicted
+++ resolved
@@ -21,11 +21,7 @@
 
 // CONSTANTS
 
-<<<<<<< HEAD
 const PREFS: [&str; 19] = [
-=======
-const PREFS: [&str; 18] = [
->>>>>>> f03bdcf4
 	"theme",
 	"front_page",
 	"layout",
