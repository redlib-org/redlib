--- conflicted
+++ resolved
@@ -46,13 +46,10 @@
 dotenvy = "0.15.7"
 rss = "2.0.7"
 arc-swap = "1.7.1"
-<<<<<<< HEAD
 rustls = { version = "0.21.12", features = ["dangerous_configuration"] }
 ctor = "0.2.8"
-=======
 serde_json_path = "0.6.7"
 async-recursion = "1.1.1"
->>>>>>> 3ff907d6
 
 
 [dev-dependencies]
