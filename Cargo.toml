--- conflicted
+++ resolved
@@ -51,11 +51,8 @@
 hyper-rustls = { version = "0.24.2", features = [ "http2" ] }
 tegen = "0.1.4"
 serde_urlencoded = "0.7.1"
-<<<<<<< HEAD
 chrono = { version = "0.4.39", default-features = false, features = [ "std" ] }
-=======
 htmlescape = "0.3.1"
->>>>>>> adf25cb1
 
 
 [dev-dependencies]
